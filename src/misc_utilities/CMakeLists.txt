
target_link_libraries(openalpr)



ADD_EXECUTABLE( sortstate  sortstate.cpp  )
TARGET_LINK_LIBRARIES(sortstate
    openalpr
    support
    ${OpenCV_LIBS}
    tesseract
  )

ADD_EXECUTABLE( classifychars  classifychars.cpp )
TARGET_LINK_LIBRARIES(classifychars
    openalpr
    support
    ${OpenCV_LIBS}
    tesseract
  )


ADD_EXECUTABLE( benchmark  benchmark.cpp )
TARGET_LINK_LIBRARIES(benchmark
    openalpr
    support
    ${OpenCV_LIBS}
    tesseract
  )


ADD_EXECUTABLE( prepcharsfortraining  prepcharsfortraining.cpp )
TARGET_LINK_LIBRARIES(prepcharsfortraining
    support
<<<<<<< HEAD
    ${OpenCV_LIBS}
  )
=======
    ${OpenCV_LIBS} 
  )
  
>>>>>>> ec8fdc8a
<|MERGE_RESOLUTION|>--- conflicted
+++ resolved
@@ -4,39 +4,35 @@
 
 
 ADD_EXECUTABLE( sortstate  sortstate.cpp  )
-TARGET_LINK_LIBRARIES(sortstate
+TARGET_LINK_LIBRARIES(sortstate 
     openalpr
     support
-    ${OpenCV_LIBS}
+    ${OpenCV_LIBS} 
     tesseract
   )
-
+  
 ADD_EXECUTABLE( classifychars  classifychars.cpp )
-TARGET_LINK_LIBRARIES(classifychars
+TARGET_LINK_LIBRARIES(classifychars 
     openalpr
     support
-    ${OpenCV_LIBS}
+    ${OpenCV_LIBS} 
     tesseract
   )
-
-
+  
+  
 ADD_EXECUTABLE( benchmark  benchmark.cpp )
-TARGET_LINK_LIBRARIES(benchmark
+TARGET_LINK_LIBRARIES(benchmark 
     openalpr
     support
-    ${OpenCV_LIBS}
+    ${OpenCV_LIBS} 
     tesseract
   )
-
-
+  
+  
 ADD_EXECUTABLE( prepcharsfortraining  prepcharsfortraining.cpp )
-TARGET_LINK_LIBRARIES(prepcharsfortraining
+TARGET_LINK_LIBRARIES(prepcharsfortraining 
     support
-<<<<<<< HEAD
-    ${OpenCV_LIBS}
-  )
-=======
     ${OpenCV_LIBS} 
   )
   
->>>>>>> ec8fdc8a
+  