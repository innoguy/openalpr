--- conflicted
+++ resolved
@@ -1,21 +1,22 @@
 /*
  * Copyright (c) 2013 New Designs Unlimited, LLC
  * Opensource Automated License Plate Recognition [http://www.openalpr.com]
- *
+ * 
  * This file is part of OpenAlpr.
- *
+ * 
  * OpenAlpr is free software: you can redistribute it and/or modify
- * it under the terms of the GNU Affero General Public License
- * version 3 as published by the Free Software Foundation
- *
+ * it under the terms of the GNU Affero General Public License 
+ * version 3 as published by the Free Software Foundation 
+ * 
  * This program is distributed in the hope that it will be useful,
  * but WITHOUT ANY WARRANTY; without even the implied warranty of
  * MERCHANTABILITY or FITNESS FOR A PARTICULAR PURPOSE.  See the
  * GNU Affero General Public License for more details.
- *
+ * 
  * You should have received a copy of the GNU Affero General Public License
  * along with this program. If not, see <http://www.gnu.org/licenses/>.
 */
+
 
 #ifndef ALPRIMPL_H
 #define ALPRIMPL_H
@@ -35,11 +36,9 @@
 
 #include <opencv2/core/core.hpp>
 #include "opencv2/ocl/ocl.hpp"
-<<<<<<< HEAD
-=======
+   
 
 #include "tinythread/tinythread.h"
->>>>>>> ec8fdc8a
 
 #define DEFAULT_TOPN 25
 #define DEFAULT_DETECT_REGION false
@@ -52,30 +51,28 @@
     virtual ~AlprImpl();
 
     std::vector<AlprResult> recognize(cv::Mat img);
-
+    
     void applyRegionTemplate(AlprResult* result, std::string region);
-
+    
     void setDetectRegion(bool detectRegion);
     void setTopN(int topn);
     void setDefaultRegion(string region);
-
+    
     std::string toJson(const vector<AlprResult> results);
-
+    
     Config* config;
-
+    
   private:
-
+    
     RegionDetector* plateDetector;
     StateIdentifier* stateIdentifier;
     OCR* ocr;
-
+  
     int topN;
     bool detectRegion;
     std::string defaultRegion;
-
+    
     cJSON* createJsonObj(const AlprResult* result);
-    
-    
 };
 
 class PlateDispatcher
