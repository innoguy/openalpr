/*
 * Copyright (c) 2015 OpenALPR Technology, Inc.
 * Open source Automated License Plate Recognition [http://www.openalpr.com]
 * 
 * This file is part of OpenALPR.
 * 
 * OpenALPR is free software: you can redistribute it and/or modify
 * it under the terms of the GNU Affero General Public License 
 * version 3 as published by the Free Software Foundation 
 * 
 * This program is distributed in the hope that it will be useful,
 * but WITHOUT ANY WARRANTY; without even the implied warranty of
 * MERCHANTABILITY or FITNESS FOR A PARTICULAR PURPOSE.  See the
 * GNU Affero General Public License for more details.
 * 
 * You should have received a copy of the GNU Affero General Public License
 * along with this program. If not, see <http://www.gnu.org/licenses/>.
*/

#include "config.h"
#include "support/filesystem.h"
#include "support/platform.h"
#include "simpleini/simpleini.h"

using namespace std;

namespace alpr
{

  
  int getInt(CSimpleIniA* ini, std::string section, std::string key, int defaultValue);
  float getFloat(CSimpleIniA* ini, std::string section, std::string key, float defaultValue);
  std::string getString(CSimpleIniA* ini, std::string section, std::string key, std::string defaultValue);
  bool getBoolean(CSimpleIniA* ini, std::string section, std::string key, bool defaultValue);
  
  
  Config::Config(const std::string country, const std::string config_file, const std::string runtime_dir)
  {

    string debug_message = "";

    this->loaded = false;


    string configFile;

    char* envConfigFile;
    envConfigFile = getenv (ENV_VARIABLE_CONFIG_FILE);
    if (config_file.compare("") != 0)
    {
        // User has supplied a config file.  Use that.
      configFile = config_file;
      debug_message = "Config file location provided via API";
    }
    else if (envConfigFile != NULL)
    {
      // Environment variable is non-empty.  Use that.
      configFile = envConfigFile;
      debug_message = "Config file location provided via environment variable: " + string(ENV_VARIABLE_CONFIG_FILE);
    }
    else if (DirectoryExists(getExeDir().c_str()) && fileExists((getExeDir() + CONFIG_FILE).c_str()))
    {
          configFile = getExeDir() + CONFIG_FILE;
      debug_message = "Config file location provided via exe location";
    }
    else
    {
      // Use the default
      configFile = DEFAULT_CONFIG_FILE;
      debug_message = "Config file location provided via default location";
    }

    //string configFile = (this->runtimeBaseDir + CONFIG_FILE);

    if (fileExists(configFile.c_str()) == false)
    {
      std::cerr << "--(!) Config file '" << configFile << "' does not exist!" << endl;
      std::cerr << "--(!)             You can specify the configuration file location via the command line " << endl;
      std::cerr << "--(!)             or by setting the environment variable '" << ENV_VARIABLE_CONFIG_FILE << "'" << endl;
      return;
    }
    else if (DirectoryExists(configFile.c_str()))
    {
      std::cerr << "--(!) Config file '" << configFile << "' was specified as a directory, rather than a file!" << endl;
      std::cerr << "--(!)             Please specify the full path to the 'openalpr.conf file'" << endl;
      std::cerr << "--(!)             e.g., /etc/openalpr/openalpr.conf" << endl;
      return;
    }


    this->country = country;


    loadCommonValues(configFile);

    if (runtime_dir.compare("") != 0)
    {
      // User provided a runtime directory directly into the library.  Use this.
      this->runtimeBaseDir = runtime_dir;
    }

    if ((DirectoryExists(this->runtimeBaseDir.c_str()) == false) &&
            (DirectoryExists((getExeDir() + RUNTIME_DIR).c_str())))
    {
            // Runtime dir in the config is invalid and there is a runtime dir in the same dir as the exe.
      this->runtimeBaseDir = getExeDir() + RUNTIME_DIR;

    }

    if (DirectoryExists(this->runtimeBaseDir.c_str()) == false)
    {
      std::cerr << "--(!) Runtime directory '" << this->runtimeBaseDir << "' does not exist!" << endl;
      std::cerr << "--(!)                   Please update the OpenALPR config file: '" << configFile << "'" << endl;
      std::cerr << "--(!)                   to point to the correct location of your runtime_dir" << endl;
      return;
    }

    std::string country_config_file = this->runtimeBaseDir + "/config/" + country + ".conf";
    if (fileExists(country_config_file.c_str()) == false)
    {
      std::cerr << "--(!) Country config file '" << country_config_file << "' does not exist.  Missing config for the country: '" << country<< "'!" << endl;
      return;
    }
    
    loadCountryValues(country_config_file, country);

    if (fileExists((this->runtimeBaseDir + "/ocr/tessdata/" + this->ocrLanguage + ".traineddata").c_str()) == false)
    {
      std::cerr << "--(!) Runtime directory '" << this->runtimeBaseDir << "' is invalid.  Missing OCR data for the country: '" << country<< "'!" << endl;
      return;
    }
    
    if (this->debugGeneral)
    {
      std::cout << debug_message << endl;
    }

    this->loaded = true;
  }
  Config::~Config()
  {
    
  }

  void Config::loadCommonValues(string configFile)
  {

    CSimpleIniA iniObj;
    iniObj.LoadFile(configFile.c_str());
    CSimpleIniA* ini = &iniObj;
    
    runtimeBaseDir = getString(ini, "", "runtime_dir", "/usr/share/openalpr/runtime_data");

    std::string detectorString = getString(ini, "", "detector", "lbpcpu");
    std::transform(detectorString.begin(), detectorString.end(), detectorString.begin(), ::tolower);

    if (detectorString.compare("lbpcpu") == 0)
      detector = DETECTOR_LBP_CPU;
    else if (detectorString.compare("lbpgpu") == 0)
      detector = DETECTOR_LBP_GPU;
    else if (detectorString.compare("morphcpu") == 0)
      detector = DETECTOR_MORPH_CPU;
    else
    {
      std::cerr << "Invalid detector specified: " << detectorString << ".  Using default" << std::endl;
      detector = DETECTOR_LBP_CPU;
    }
    
    detection_iteration_increase = getFloat(ini, "", "detection_iteration_increase", 1.1);
    detectionStrictness = getInt(ini, "", "detection_strictness", 3);
    maxPlateWidthPercent = getFloat(ini, "", "max_plate_width_percent", 100);
    maxPlateHeightPercent = getFloat(ini, "", "max_plate_height_percent", 100);
    maxDetectionInputWidth = getInt(ini, "", "max_detection_input_width", 1280);
    maxDetectionInputHeight = getInt(ini, "", "max_detection_input_height", 768);

    skipDetection = getBoolean(ini, "", "skip_detection", false);
    
    prewarp = getString(ini, "", "prewarp", "");
            
    maxPlateAngleDegrees = getInt(ini, "", "max_plate_angle_degrees", 15);


    ocrImagePercent = getFloat(ini, "", "ocr_img_size_percent", 100);
    stateIdImagePercent = getFloat(ini, "", "state_id_img_size_percent", 100);

    ocrMinFontSize = getInt(ini, "", "ocr_min_font_point", 100);

    postProcessMinConfidence = getFloat(ini, "", "postprocess_min_confidence", 100);
    postProcessConfidenceSkipLevel = getFloat(ini, "", "postprocess_confidence_skip_level", 100);
    postProcessMinCharacters = getInt(ini, "", "postprocess_min_characters", 100);
    postProcessMaxCharacters = getInt(ini, "", "postprocess_max_characters", 100);

    debugGeneral = 	getBoolean(ini, "", "debug_general",		false);
    debugTiming = 	getBoolean(ini, "", "debug_timing",		false);
    debugPrewarp = 	getBoolean(ini, "", "debug_prewarp",		false);
    debugDetector = 	getBoolean(ini, "", "debug_detector",		false);
    debugStateId = 	getBoolean(ini, "", "debug_state_id",		false);
    debugPlateLines = 	getBoolean(ini, "", "debug_plate_lines", 	false);
    debugPlateCorners = 	getBoolean(ini, "", "debug_plate_corners", 	false);
    debugCharSegmenter = 	getBoolean(ini, "", "debug_char_segment", 	false);
    debugCharAnalysis =	getBoolean(ini, "", "debug_char_analysis",	false);
    debugColorFiler = 	getBoolean(ini, "", "debug_color_filter", 	false);
    debugOcr = 		getBoolean(ini, "", "debug_ocr", 		false);
    debugPostProcess = 	getBoolean(ini, "", "debug_postprocess", 	false);
    debugShowImages = 	getBoolean(ini, "", "debug_show_images",	false);
    debugPauseOnFrame = 	getBoolean(ini, "", "debug_pause_on_frame",	false);

  }
  
  
  void Config::loadCountryValues(string configFile, string country)
  {
    CSimpleIniA iniObj;
    iniObj.LoadFile(configFile.c_str());
    CSimpleIniA* ini = &iniObj;
    
    minPlateSizeWidthPx = getInt(ini, "", "min_plate_size_width_px", 100);
    minPlateSizeHeightPx = getInt(ini, "", "min_plate_size_height_px", 100);

    multiline = 	getBoolean(ini, "", "multiline",		false);

    plateWidthMM = getFloat(ini, "", "plate_width_mm", 100);
    plateHeightMM = getFloat(ini, "", "plate_height_mm", 100);

    charHeightMM = getFloat(ini, "", "char_height_mm", 100);
    charWidthMM = getFloat(ini, "", "char_width_mm", 100);
    charWhitespaceTopMM = getFloat(ini, "", "char_whitespace_top_mm", 100);
    charWhitespaceBotMM = getFloat(ini, "", "char_whitespace_bot_mm", 100);

    templateWidthPx = getInt(ini, "", "template_max_width_px", 100);
    templateHeightPx = getInt(ini, "", "template_max_height_px", 100);

    charAnalysisMinPercent = getFloat(ini, "", "char_analysis_min_pct", 0);
    charAnalysisHeightRange = getFloat(ini, "", "char_analysis_height_range", 0);
    charAnalysisHeightStepSize = getFloat(ini, "", "char_analysis_height_step_size", 0);
    charAnalysisNumSteps = getInt(ini, "", "char_analysis_height_num_steps", 0);

    segmentationMinBoxWidthPx = getInt(ini, "", "segmentation_min_box_width_px", 0);
    segmentationMinCharHeightPercent = getFloat(ini, "", "segmentation_min_charheight_percent", 0);
    segmentationMaxCharWidthvsAverage = getFloat(ini, "", "segmentation_max_segment_width_percent_vs_average", 0);

    plateLinesSensitivityVertical = getFloat(ini, "", "plateline_sensitivity_vertical", 0);
    plateLinesSensitivityHorizontal = getFloat(ini, "", "plateline_sensitivity_horizontal", 0);

    ocrLanguage = getString(ini, "", "ocr_language", "none");
    
    ocrImageWidthPx = round(((float) templateWidthPx) * ocrImagePercent);
    ocrImageHeightPx = round(((float)templateHeightPx) * ocrImagePercent);
    stateIdImageWidthPx = round(((float)templateWidthPx) * stateIdImagePercent);
    stateIdimageHeightPx = round(((float)templateHeightPx) * stateIdImagePercent);
    
  }

<<<<<<< HEAD
  void Config::debugOff(bool value = true)
=======
  void Config::setDebug(bool value)
>>>>>>> 0bb974f8
  {
    debugGeneral = !value;
    debugTiming = !value;
    debugStateId = !value;
    debugPlateLines = !value;
    debugPlateCorners = !value;
    debugCharSegmenter = !value;
    debugCharAnalysis = !value;
    debugColorFiler = !value;
    debugOcr = !value;
    debugPostProcess = !value;
    debugPauseOnFrame = !value;
  }


  string Config::getCascadeRuntimeDir()
  {
    return this->runtimeBaseDir + CASCADE_DIR;
  }
  string Config::getKeypointsRuntimeDir()
  {
    return this->runtimeBaseDir + KEYPOINTS_DIR;
  }
  string Config::getPostProcessRuntimeDir()
  {
    return this->runtimeBaseDir + POSTPROCESS_DIR;
  }
  string Config::getTessdataPrefix()
  {
    return this->runtimeBaseDir + "/ocr/";
  }




  float getFloat(CSimpleIniA* ini, string section, string key, float defaultValue)
  {
    const char * pszValue = ini->GetValue(section.c_str(), key.c_str(), NULL /*default*/);
    if (pszValue == NULL)
    {
      return defaultValue;
    }

    float val = atof(pszValue);
    return val;
  }
  int getInt(CSimpleIniA* ini, string section, string key, int defaultValue)
  {
    const char * pszValue = ini->GetValue(section.c_str(), key.c_str(), NULL /*default*/);
    if (pszValue == NULL)
    {
      return defaultValue;
    }

    int val = atoi(pszValue);
    return val;
  }
  bool getBoolean(CSimpleIniA* ini, string section, string key, bool defaultValue)
  {
    const char * pszValue = ini->GetValue(section.c_str(), key.c_str(), NULL /*default*/);
    if (pszValue == NULL)
    {
      return defaultValue;
    }

    int val = atoi(pszValue);
    return val != 0;
  }
  string getString(CSimpleIniA* ini, string section, string key, string defaultValue)
  {
    const char * pszValue = ini->GetValue(section.c_str(), key.c_str(), NULL /*default*/);
    if (pszValue == NULL)
    {
      return defaultValue;
    }

    string val = string(pszValue);
    return val;
  }
}<|MERGE_RESOLUTION|>--- conflicted
+++ resolved
@@ -251,11 +251,7 @@
     
   }
 
-<<<<<<< HEAD
-  void Config::debugOff(bool value = true)
-=======
   void Config::setDebug(bool value)
->>>>>>> 0bb974f8
   {
     debugGeneral = !value;
     debugTiming = !value;
