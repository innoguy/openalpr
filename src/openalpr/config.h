/*
 * Copyright (c) 2013 New Designs Unlimited, LLC
 * Opensource Automated License Plate Recognition [http://www.openalpr.com]
 *
 * This file is part of OpenAlpr.
 *
 * OpenAlpr is free software: you can redistribute it and/or modify
 * it under the terms of the GNU Affero General Public License
 * version 3 as published by the Free Software Foundation
 *
 * This program is distributed in the hope that it will be useful,
 * but WITHOUT ANY WARRANTY; without even the implied warranty of
 * MERCHANTABILITY or FITNESS FOR A PARTICULAR PURPOSE.  See the
 * GNU Affero General Public License for more details.
 *
 * You should have received a copy of the GNU Affero General Public License
 * along with this program. If not, see <http://www.gnu.org/licenses/>.
*/

#ifndef CONFIG_H
#define CONFIG_H

#include "simpleini/simpleini.h"
#include "support/filesystem.h"

#include "constants.h"

#include <stdio.h>
#include <iostream>
#include <stdlib.h>     /* getenv */
#include <math.h>

using namespace std;

class Config
{

  public:
    Config(const std::string country, const std::string runtimeDir = "");
    virtual ~Config();

    string country;

    bool opencl_enabled;
<<<<<<< HEAD

    float detection_iteration_increase;
=======
    int multithreading_cores;
>>>>>>> ec8fdc8a
    
    float maxPlateWidthPercent;
    float maxPlateHeightPercent;

    float minPlateSizeWidthPx;
    float minPlateSizeHeightPx;

    float plateWidthMM;
    float plateHeightMM;

    float charHeightMM;
    float charWidthMM;
    float charWhitespaceTopMM;
    float charWhitespaceBotMM;

    int templateWidthPx;
    int templateHeightPx;

    int ocrImageWidthPx;
    int ocrImageHeightPx;

    int stateIdImageWidthPx;
    int stateIdimageHeightPx;

    float charAnalysisMinPercent;
    float charAnalysisHeightRange;
    float charAnalysisHeightStepSize;
    int charAnalysisNumSteps;

    float plateLinesSensitivityVertical;
    float plateLinesSensitivityHorizontal;

    int segmentationMinBoxWidthPx;
    float segmentationMinCharHeightPercent;
    float segmentationMaxCharWidthvsAverage;

    string ocrLanguage;
    int ocrMinFontSize;

    float postProcessMinConfidence;
    float postProcessConfidenceSkipLevel;
    int postProcessMaxSubstitutions;
    int postProcessMinCharacters;
    int postProcessMaxCharacters;

    bool debugGeneral;
    bool debugTiming;
    bool debugStateId;
    bool debugPlateLines;
    bool debugPlateCorners;
    bool debugCharRegions;
    bool debugCharSegmenter;
    bool debugCharAnalysis;
    bool debugColorFiler;
    bool debugOcr;
    bool debugPostProcess;
    bool debugShowImages;

    void debugOff();

    string getKeypointsRuntimeDir();
    string getCascadeRuntimeDir();
    string getPostProcessRuntimeDir();
    string getTessdataPrefix();

  private:
    CSimpleIniA* ini;

    string runtimeBaseDir;

    void loadValues(string country);

    int getInt(string section, string key, int defaultValue);
    float getFloat(string section, string key, float defaultValue);
    string getString(string section, string key, string defaultValue);
    bool getBoolean(string section, string key, bool defaultValue);
};

#endif // CONFIG_H<|MERGE_RESOLUTION|>--- conflicted
+++ resolved
@@ -1,24 +1,26 @@
 /*
  * Copyright (c) 2013 New Designs Unlimited, LLC
  * Opensource Automated License Plate Recognition [http://www.openalpr.com]
- *
+ * 
  * This file is part of OpenAlpr.
- *
+ * 
  * OpenAlpr is free software: you can redistribute it and/or modify
- * it under the terms of the GNU Affero General Public License
- * version 3 as published by the Free Software Foundation
- *
+ * it under the terms of the GNU Affero General Public License 
+ * version 3 as published by the Free Software Foundation 
+ * 
  * This program is distributed in the hope that it will be useful,
  * but WITHOUT ANY WARRANTY; without even the implied warranty of
  * MERCHANTABILITY or FITNESS FOR A PARTICULAR PURPOSE.  See the
  * GNU Affero General Public License for more details.
- *
+ * 
  * You should have received a copy of the GNU Affero General Public License
  * along with this program. If not, see <http://www.gnu.org/licenses/>.
 */
 
+
 #ifndef CONFIG_H
 #define CONFIG_H
+
 
 #include "simpleini/simpleini.h"
 #include "support/filesystem.h"
@@ -40,59 +42,56 @@
     virtual ~Config();
 
     string country;
-
+    
     bool opencl_enabled;
-<<<<<<< HEAD
-
+    int multithreading_cores;
+    
     float detection_iteration_increase;
-=======
-    int multithreading_cores;
->>>>>>> ec8fdc8a
-    
     float maxPlateWidthPercent;
     float maxPlateHeightPercent;
-
+    
     float minPlateSizeWidthPx;
     float minPlateSizeHeightPx;
-
+    
     float plateWidthMM;
     float plateHeightMM;
-
+    
     float charHeightMM;
     float charWidthMM;
     float charWhitespaceTopMM;
     float charWhitespaceBotMM;
-
+    
     int templateWidthPx;
     int templateHeightPx;
-
+    
     int ocrImageWidthPx;
     int ocrImageHeightPx;
-
+    
     int stateIdImageWidthPx;
     int stateIdimageHeightPx;
-
+    
     float charAnalysisMinPercent;
     float charAnalysisHeightRange;
     float charAnalysisHeightStepSize;
     int charAnalysisNumSteps;
-
+    
     float plateLinesSensitivityVertical;
     float plateLinesSensitivityHorizontal;
 
     int segmentationMinBoxWidthPx;
     float segmentationMinCharHeightPercent;
     float segmentationMaxCharWidthvsAverage;
-
+    
     string ocrLanguage;
     int ocrMinFontSize;
-
+    
     float postProcessMinConfidence;
     float postProcessConfidenceSkipLevel;
     int postProcessMaxSubstitutions;
     int postProcessMinCharacters;
     int postProcessMaxCharacters;
 
+    
     bool debugGeneral;
     bool debugTiming;
     bool debugStateId;
@@ -105,25 +104,26 @@
     bool debugOcr;
     bool debugPostProcess;
     bool debugShowImages;
-
+    
     void debugOff();
-
+   
     string getKeypointsRuntimeDir();
     string getCascadeRuntimeDir();
     string getPostProcessRuntimeDir();
     string getTessdataPrefix();
 
-  private:
+private:
     CSimpleIniA* ini;
 
     string runtimeBaseDir;
-
+    
     void loadValues(string country);
-
+    
     int getInt(string section, string key, int defaultValue);
     float getFloat(string section, string key, float defaultValue);
     string getString(string section, string key, string defaultValue);
     bool getBoolean(string section, string key, bool defaultValue);
 };
 
+
 #endif // CONFIG_H