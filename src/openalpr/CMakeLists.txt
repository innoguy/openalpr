



set(lpr_source_files
 alpr.cpp
 alpr_impl.cpp
 config.cpp
 regiondetector.cpp
 licenseplatecandidate.cpp
 utility.cpp
 stateidentifier.cpp
 featurematcher.cpp
 ocr.cpp
 postprocess.cpp
 binarize_wolf.cpp
 platelines.cpp
 characterregion.cpp
 segmentation/charactersegmenter.cpp
 segmentation/verticalhistogram.cpp
 platecorners.cpp
 colorfilter.cpp
 characteranalysis.cpp
<<<<<<< HEAD
=======
 pipeline_data.cpp
>>>>>>> 344b51ea
 trex.c
 cjson.c
)

 

add_subdirectory(simpleini)
add_subdirectory(support)


add_library(openalpr-static 	STATIC ${lpr_source_files} )
add_library(openalpr 		SHARED ${lpr_source_files} )

set_target_properties(openalpr PROPERTIES SOVERSION ${OPENALPR_MAJOR_VERSION})

  TARGET_LINK_LIBRARIES(openalpr
	  support
	  ${OpenCV_LIBS}
	  ${Tesseract_LIBS}
    )


install (FILES alpr.h DESTINATION include)
install (TARGETS openalpr DESTINATION lib)

# Add definition for default runtime dir
#add_definitions(-DDEFAULT_RUNTIME_DIR="/usr/share/openalpr/runtime_data")
add_definitions(-DDEFAULT_CONFIG_FILE="/etc/openalpr/openalpr.conf")<|MERGE_RESOLUTION|>--- conflicted
+++ resolved
@@ -21,10 +21,7 @@
  platecorners.cpp
  colorfilter.cpp
  characteranalysis.cpp
-<<<<<<< HEAD
-=======
  pipeline_data.cpp
->>>>>>> 344b51ea
  trex.c
  cjson.c
 )
