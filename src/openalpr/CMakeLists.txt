



set(lpr_source_files
 alpr.cpp
 alpr_impl.cpp
 config.cpp
 regiondetector.cpp
 licenseplatecandidate.cpp
 utility.cpp
 stateidentifier.cpp
 featurematcher.cpp
 ocr.cpp
 postprocess.cpp
 binarize_wolf.cpp
 platelines.cpp
 characterregion.cpp
 charactersegmenter.cpp
 platecorners.cpp
 colorfilter.cpp
 characteranalysis.cpp
 verticalhistogram.cpp
 trex.c
 cjson.c
 tinythread/tinythread.cpp
)
<<<<<<< HEAD



=======
>>>>>>> ec8fdc8a
add_subdirectory(simpleini)
add_subdirectory(support)

 
add_library(openalpr ${lpr_source_files})



# Add definition for default runtime dir
add_definitions(-DDEFAULT_RUNTIME_DIR="${CMAKE_SOURCE_DIR}/../runtime_data/")<|MERGE_RESOLUTION|>--- conflicted
+++ resolved
@@ -25,18 +25,14 @@
  cjson.c
  tinythread/tinythread.cpp
 )
-<<<<<<< HEAD
 
+ 
 
-
-=======
->>>>>>> ec8fdc8a
 add_subdirectory(simpleini)
 add_subdirectory(support)
 
- 
+
 add_library(openalpr ${lpr_source_files})
-
 
 
 # Add definition for default runtime dir
